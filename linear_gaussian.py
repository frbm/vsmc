from math import pi
from vsmc import *
from torch.optim import Adam
from torch.distributions.multivariate_normal import MultivariateNormal
torch.autograd.set_detect_anomaly(True)

torch.manual_seed(0)


class LinearGaussianStateSpaceSMC(VariationalSMC):
    def __init__(self, dx, dy, alpha, r, obs, n, t, scale):
        super().__init__(dx, dy, alpha, r, obs, n, t, scale)

    def generate_data(self, t=5):
        """
        Generates simulated data for a linear Gaussian hidden state model

        Returns the tensors x and y which contain the simulated hidden states and the simulated observations respectively
        """
        mu_0, s_0, a, q, c, rr = self.model_params
        # retrieves the model parameters stored in the model_params attribute of the object. These parameters are:
        # mu_0: the mean of the initial state.
        # s_0: the covariance of the initial state.
        # a: the transition matrix of the hidden state.
        # q: covariance matrix of the hidden state
        # c: measurement matrix of the model
        # rr: multiplication of the covariance matrix of the observation r by an identity matrix of size dy

        dx = mu_0.size(0)
        # recovers the dimension of the hidden state using the size of the tensor mu_0 (which corresponds to the average of the initial state)
        dy = rr.size(0)
        # the size of the observation is determined by the size of the tensor rr (which corresponds to the covariance of the observation)

        x = torch.zeros((t, dx))
        # will store the simulated hidden states
        y = torch.zeros((t, dy))
        # will store the simulated observations

        for s in range(t):
            if s > 0:
                # checks if the current time step is greater than 0
                # if it is, it means that the hidden state is already defined and that it can be used to simulate the following state
                mean = torch.matmul(a, x[s - 1, :])
                # average of the next state using the transition matrix a and the previous state x[s - 1, :]
                dist = MultivariateNormal(loc=mean, covariance_matrix=q)
                # creates a Gaussian multivariate distribution from the mean and covariance calculated previously
                x[s, :] = dist.rsample()
                # draws a sample of the next state from the multivariate Gaussian distribution created earlier
            else:
                dist = MultivariateNormal(loc=mu_0, covariance_matrix=s_0)
                # creates a Gaussian multivariate distribution from the mean and covariance of the initial state (mu_0 and s_0)
                x[s, :] = dist.rsample()
                # draws a sample of the initial state from the multivariate Gaussian distribution created previously

            mean = torch.matmul(c, x[s, :])
            # computes the average of the next observation using the projection matrix c and the current state x[s, :]
            dist = MultivariateNormal(loc=mean, covariance_matrix=rr)
            # creates a Gaussian multivariate distribution from the mean and covariance of the observation (mean and rr)
            y[s, :] = dist.rsample()
            # draws a sample of the following observation from the multivariate Gaussian distribution created earlier

        # returns the tensors x and y which contain the simulated hidden states and the simulated observations respectively
        return x, y

    def log_marginal_likelihood(self, t, y):
        mu_0, s_0, a, q, c, rr = self.model_params
        dx = mu_0.size(0)
        dy = rr.size(0)

        log_likelihood = 0.
        x_fil = torch.zeros(dx)
        p_fil = torch.zeros((dx, dx))
        x_pred = mu_0
        p_pred = s_0

        for s in range(t):
            if s > 0:
                x_pred = torch.matmul(a, x_fil)
                p_pred = torch.matmul(a, torch.matmul(p_fil, a.T)) + q

            # update
            y_s = y[s, :] - torch.matmul(c, x_pred)
            b = torch.matmul(c, torch.matmul(p_pred, c.T)) + rr
            k = torch.linalg.solve(b, torch.matmul(c, p_pred)).T
            x_fil = x_pred + torch.matmul(k, y_s)
            p_fil = p_pred - torch.matmul(k, torch.matmul(c, p_pred))

            sgn, log_det = torch.linalg.slogdet(b)
            log_likelihood -= 0.5 * \
                (torch.sum(y_s * torch.linalg.solve(b, y_s)) +
                 log_det + dy * log(2 * pi))

        return log_likelihood

    @staticmethod
    def log_normal(x, mu, sigma):
        dim = sigma.size(0)
        sgn, log_det = torch.linalg.slogdet(sigma)
        log_norm = - 0.5 * (dim * log(2 * pi) + log_det)
        p_rec = torch.linalg.inv(sigma)
<<<<<<< HEAD

        test2 = x - mu
        test1 = torch.matmul(p_rec, (x - mu).T)

        log_norm = log_norm - 0.5 * \
            torch.sum(
                torch.mul((x - mu), torch.matmul(p_rec, (x - mu).T).T), dim=1)
=======
        log_norm = log_norm - 0.5 * torch.sum(torch.mul((x - mu), torch.matmul(p_rec, (x - mu).T).T), dim=1)
>>>>>>> af275769
        return log_norm

    def helper(self, t, x_p):
        mu_0, s_0, a, q, c, rr = self.model_params
        mu_t, lint, log_s2t = self.prop_params[(3*t):(3*t+3)]
        s2t = torch.exp(log_s2t)

        if t > 0:
            mu = mu_t + torch.matmul(a, x_p.T).T * lint
        else:
            mu = mu_t + lint * mu_0
        return mu, s2t

    def log_prop(self, t, x_c, x_p):
        mu, s2t = self.helper(t, x_p)
        return self.log_normal(x_c, mu, torch.diag(s2t))

    def log_target(self, t, x_c, x_p, y):
        mu_0, s_0, a, q, c, rr = self.model_params

        if t > 0:
            log_f = self.log_normal(x_c, torch.matmul(a, x_p.T).T, q)
        else:
            log_f = self.log_normal(x_c, mu_0, s_0)
        log_g = self.log_normal(torch.matmul(c, x_c.T).T, y[t], rr)
        return log_f + log_g

    def log_weights(self, t, x_c, x_p, y):
        target = self.log_target(t, x_c, x_p, y)
        prop = self.log_prop(t, x_c, x_p)
        return target - prop

    def sim_prop(self, t, x_p):
        mu, s2t = self.helper(t, x_p)
        return mu + torch.randn(*x_p.size()) * torch.sqrt(s2t)

    def objective(self, y, adaptive_resampling=False):
        return - self.forward(y, adaptive_resampling=adaptive_resampling)


if __name__ == '__main__':
    # Model hyper-parameters
    t = 10
    dx = 5
    dy = 3
    alpha = 0.42
    r = .1
    obs = 'sparse'

    # Training parameters
    scale = 0.5
    epochs = 1000
    lr = 0.001
    printing_freq = 100

    n = 6

    smc_model = LinearGaussianStateSpaceSMC(dx, dy, alpha, r, obs, n, t, scale)

    optimizer = Adam(smc_model.prop_params, lr=lr)

    print("Generating data...")
    x_true, y_true = smc_model.generate_data(t)

    lml_true = smc_model.log_marginal_likelihood(t, y_true)
    print(f'True log-marginal likelihood: {lml_true.item()}.')
    print('')

    # training loop
    for epoch in range(1, epochs+1):
        optimizer.zero_grad()
        loss = smc_model.objective(y_true)
        loss.backward()
        optimizer.step()

        if epoch % printing_freq == 0:
            print(f'Epoch {epoch} of {epochs}.')
            print(f'Current ELBO: {-loss.item()}.')
            print('')

    print('True x:')
    print(x_true)
    print('')
    print('Simulated x:')
    print(smc_model.sim_q(y_true))<|MERGE_RESOLUTION|>--- conflicted
+++ resolved
@@ -98,7 +98,7 @@
         sgn, log_det = torch.linalg.slogdet(sigma)
         log_norm = - 0.5 * (dim * log(2 * pi) + log_det)
         p_rec = torch.linalg.inv(sigma)
-<<<<<<< HEAD
+        log_norm = log_norm - 0.5 * torch.sum(torch.mul((x - mu), torch.matmul(p_rec, (x - mu).T).T), dim=1)
 
         test2 = x - mu
         test1 = torch.matmul(p_rec, (x - mu).T)
@@ -106,9 +106,6 @@
         log_norm = log_norm - 0.5 * \
             torch.sum(
                 torch.mul((x - mu), torch.matmul(p_rec, (x - mu).T).T), dim=1)
-=======
-        log_norm = log_norm - 0.5 * torch.sum(torch.mul((x - mu), torch.matmul(p_rec, (x - mu).T).T), dim=1)
->>>>>>> af275769
         return log_norm
 
     def helper(self, t, x_p):
