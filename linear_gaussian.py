--- conflicted
+++ resolved
@@ -13,9 +13,6 @@
         super().__init__(dx, dy, alpha, r, obs, n, t, scale)
 
     def generate_data(self, t=5):
-<<<<<<< HEAD
-        mu_0, s_0, a, q, c, rr = self.all_params[:6]
-=======
         """
         Generates simulated data for a linear Gaussian hidden state model
 
@@ -29,8 +26,6 @@
         # q: covariance matrix of the hidden state
         # c: measurement matrix of the model
         # rr: multiplication of the covariance matrix of the observation r by an identity matrix of size dy
-
->>>>>>> a5104ef1
         dx = mu_0.size(0)
         # recovers the dimension of the hidden state using the size of the tensor mu_0 (which corresponds to the average of the initial state)
         dy = rr.size(0)
@@ -68,9 +63,6 @@
         return x, y
 
     def log_marginal_likelihood(self, t, y):
-<<<<<<< HEAD
-        mu_0, s_0, a, q, c, rr = self.all_params[:6]
-=======
         """
         Computes the marginal likelihood of the given sequence of observations y using
         the Kalman filter algorithm
@@ -78,7 +70,6 @@
         Returns the marginal likelihood
         """
         mu_0, s_0, a, q, c, rr = self.model_params
->>>>>>> a5104ef1
         dx = mu_0.size(0)
         dy = rr.size(0)
 
@@ -152,10 +143,6 @@
         return log_norm
 
     def helper(self, t, x_p):
-<<<<<<< HEAD
-        mu_0, s_0, a, q, c, rr = self.all_params[:6]
-        mu_t, lint, log_s2t = self.all_params[(6 + 3 * t):(9 + 3 * t)]
-=======
         """
         Computes the mean and variance of the distribution of the latent variable for a given step using the model parameters and
         the propagation parameters
@@ -167,7 +154,6 @@
         """
         mu_0, s_0, a, q, c, rr = self.model_params
         mu_t, lint, log_s2t = self.prop_params[(3*t):(3*t+3)]
->>>>>>> a5104ef1
         s2t = torch.exp(log_s2t)
 
         if t > 0:
@@ -185,9 +171,7 @@
         return self.log_normal(x_c, mu, torch.diag(s2t))
 
     def log_target(self, t, x_c, x_p, y):
-<<<<<<< HEAD
         mu_0, s_0, a, q, c, rr = self.all_params[:6]
-=======
         """
         Computes the log-likelihood of the model as a function of the observed data y, and the hidden state at time t, x_c, and
         the hidden state at the previous time, x_p
@@ -204,7 +188,6 @@
         and variance-covariance equal to rr.
         """
         mu_0, s_0, a, q, c, rr = self.model_params
->>>>>>> a5104ef1
 
         if t > 0:
             log_f = self.log_normal(x_c, torch.matmul(a, x_p.T).T, q)
