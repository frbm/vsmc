--- conflicted
+++ resolved
@@ -47,7 +47,8 @@
         for i in range(dx):
             for j in range(dx):
                 a[i, j] = alpha ** (1 + abs(i - j))
-        # this double nested loop fills the transition matrix with values depending on alpha and the distance between indices i and j
+        # this double nested loop fills the transition matrix with values depending on alpha and the distance
+        # between indices i and j
 
         q = torch.eye(dx)
         # initializes the covariance matrix of the hidden state to an identity matrix of size dx
@@ -57,8 +58,8 @@
             c[:dy, :dy] = torch.eye(dy)
         else:
             c = torch.randn((dy, dx))
-        # this conditional structure fills the measurement matrix c with random values following a normal distribution if obs is "non-sparse",
-        # otherwise it fills it with an identity matrix of size dy.
+        # this conditional structure fills the measurement matrix c with random values following a normal distribution
+        # if obs is "non-sparse", otherwise it fills it with an identity matrix of size dy.
         rr = r * torch.eye(dy)
         # multiplies the covariance matrix of the observation r by an identity matrix of size dy
         return mu_0, s_0, a, q, c, rr
@@ -68,30 +69,22 @@
         """
         t: the number of time steps for which the PKF must be executed
         dx: the number of dimensions of the hidden state of the model
-        scale (optional, default value 0.5): a scaling coefficient used to generate random values for the parameters of the proposal
+        scale (optional, default value 0.5): a scaling coefficient used to generate random values for the parameters of
+        the proposal
         
         Returns a list containing the parameters of the proposal initialized for each time step
         """
         out = []
-<<<<<<< HEAD
         for _ in range(t):
-=======
-        # store the parameters of the proposal.
-        for s in range(t):
             # iterates on each time step for which the PKF must be executed
->>>>>>> 3aaef16c
             bias = scale * torch.randn(dx)
             # random bias vector following a normal distribution of mean 0 and variance scale
             times = 1 + scale * torch.randn(dx)
             # generates a random "time" vector following a normal distribution of mean 1 and variance scale
             log_var = scale * torch.randn(dx)
-<<<<<<< HEAD
             out += [bias.requires_grad_(True), times.requires_grad_(True), log_var.requires_grad_(True)]
-=======
             # generates a vector of random variances following a normal distribution of mean 0 and variance scale
-            out += [bias, times, log_var]
             # adds the generated values to the list out
->>>>>>> 3aaef16c
         return out
 
     def generate_data(self, *args):
@@ -103,20 +96,22 @@
     @torch.no_grad()
     def resampling(self, w):
         """
-        The resampling method is used to perform a stratified sampling of a set of particle points according to their respective weights.
-        It takes as input a vector of weights w and returns a vector of indices corresponding to the particle points selected after the sampling.
+        The resampling method is used to perform a stratified sampling of a set of particle points according to their
+        respective weights. It takes as input a vector of weights w and returns a vector of indices corresponding to
+        the particle points selected after the sampling.
         """
         n = w.size(0)
         # size of the weight vector, which corresponds to the number of particle points
         bins = torch.cumsum(w, dim=-1)
-        # calculates the cumulative sum of the weight vector, i.e. the sum of each element of the vector with all the elements that precede it
+        # calculates the cumulative sum of the weight vector, i.e. the sum of each element of the vector with all the
+        # elements that precede it.
         # this will allow us to determine the "bins" (weight intervals) that will be used for sampling
         ind = torch.arange(n)
-        u = (ind + torch.rand(n))/n
+        u = (ind + torch.rand(n)) / n
         # generates a vector of random values (noisy x -> x)
         # returns the index of the bin into which each u value falls
         # thus, using the cumulative sum of weights as "bins", we can select particle points based on their weights
-        return torch.bucketize(u, bins) 
+        return torch.bucketize(u, bins)
 
     def forward(self, y, adaptive_resampling=False, verbose=False):
         """VSMC Lower Bound"""
@@ -138,17 +133,20 @@
         w /= w.sum()
         log_z = 0.
         # store the value of the lower bound of variational SMC at each step
-        ess = 1/torch.sum(torch.square(w))/n
+        ess = 1 / torch.sum(torch.square(w)) / n
         # calculates the effective support rate (ESS) of the particle points
         for s in range(t):
             # resampling
             if adaptive_resampling:
                 # checks if the adaptive sampling is activated
-                # if it is, the method performs a different treatment depending on whether the ESS is lower or higher than 0.5
+                # if it is, the method performs a different treatment depending on whether the ESS is lower or higher
+                # than 0.5
                 if ess < 0.5:
                     # sampling using the resampling method
-                    # the selected particle points are stored in the ancestors variable and are used to update the current particle points x
-                    # the log_z variable is also updated using the maximum value of the logarithms of the weights and the sum of the weights
+                    # the selected particle points are stored in the ancestors variable and are used to update the
+                    # current particle points x
+                    # the log_z variable is also updated using the maximum value of the logarithms of the weights and
+                    # the sum of the weights
                     ancestors = self.resampling(w)
                     xp = x[ancestors]
                     log_z += torch.max(log_w) + torch.log(torch.sum(w)) - log(n)
@@ -170,37 +168,35 @@
             # weighting
             if adaptive_resampling:
                 # checks if adaptive sampling is enabled
-                # if so, the method uses a different version of the log_weights function to update the logarithms of the weights based
+                # if so, the method uses a different version of the log_weights function to update the logarithms of
+                # the weights based
                 # on the current and previous particle points x and xp and the observation data y
                 log_w += self.log_weights(s, x, xp, y)
             else:
-                # if adaptive sampling is not enabled, the method uses the log_weights function to update the logarithms of the weights
-                # based on the current and previous particle points x and xp and the observation data y
+                # if adaptive sampling is not enabled, the method uses the log_weights function to update the logarithms
+                # of the weights based on the current and previous particle points x and xp and the observation data y
                 log_w = self.log_weights(s, x, xp, y)
             max_log_w = torch.max(log_w)
-<<<<<<< HEAD
-            w = torch.exp(log_w) / torch.exp(max_log_w)
-=======
+
             # calculates the maximum value of the logarithms of the weights
             w = torch.exp(log_w - max_log_w)
-            # calculates the weights by exponentiating the logarithms of the weights and subtracting the maximum value from the logarithms
-            # of the weights
->>>>>>> 3aaef16c
+            # calculates the weights by exponentiating the logarithms of the weights and subtracting the maximum value
+            # from the logarithms of the weights
 
             if adaptive_resampling:
                 if s == t - 1:
                     # checks if adaptive sampling is enabled
-                    # if it is, and if it is the last time step, the method updates the log_z variable using the maximum value of the logarithms
-                    # of the weights and the sum of the weights
+                    # if it is, and if it is the last time step, the method updates the log_z variable using the
+                    # maximum value of the logarithms of the weights and the sum of the weights
                     log_z += max_log_w + torch.log(torch.sum(w)) - torch.log(w)
             else:
-                # if adaptive sampling is not activated or if it is not the last time step, the method updates the log_z variable using the
-                # maximum value of the logarithms
+                # if adaptive sampling is not activated or if it is not the last time step, the method updates the
+                # log_z variable using the maximum value of the logarithms
                 log_z += max_log_w + torch.log(torch.sum(w)) - log(n)
 
             w /= w.sum()
             # normalizes the weights by dividing them by their sum
-            ess = 1/torch.sum(torch.square(w))/n
+            ess = 1 / torch.sum(torch.square(w)) / n
             # recalculates the effective support rate (ESS) of the particle points using the formula 
 
             if verbose:
@@ -217,19 +213,15 @@
     def sim_prop(self, *args):
         raise NotImplementedError
 
-<<<<<<< HEAD
     def sim_q(self, y, verbose=False):
-=======
-    def sim_q(self, y, verbose=True):
         """
         Simulate hidden state trajectories of the model using the particle filter (PF)
         
         y: observation data
-        verbose: a boolean indicating whether or not debugging information should be displayed
+        verbose: a boolean indicating whether debugging information should be displayed
         
         Returns the path of the selected hidden state
         """
->>>>>>> 3aaef16c
         # constants
         t = y.size(0)
         # size of the observation data
@@ -248,56 +240,45 @@
         # of the particle points at each step
         for s in range(t):
             # resampling
-<<<<<<< HEAD
             if s > 0:
-=======
-            if t > 0:
                 # checks if it is not the first time step
                 # if it is, the method performs resampling using the weights of the previous particle points
                 # the selected particle points are stored in the ancestors variable and are used to update
                 # the previous particle points x
->>>>>>> 3aaef16c
-                ancestors = self.resampling(w[:, s-1])
+                ancestors = self.resampling(w[:, s - 1])
                 x[:, :s, :] = x[ancestors, :s, :]
 
             # propagation
-            x[:, s, :] = self.sim_prop(s, x[:, s-1, :])
+            x[:, s, :] = self.sim_prop(s, x[:, s - 1, :])
 
             # weighting
-<<<<<<< HEAD
-            log_w = self.log_weights(s, x[:, s, :], x[:, s-1, :], y)
-            max_log_w = torch.max(log_w)
-            w[:, s] = torch.exp(log_w - max_log_w)
-            w[:, s] /= w[:, s].sum()
-            ess[s] = 1/torch.sum(torch.square(w[:, s]))
-=======
-            log_w = self.log_weights(t, x[:, t, :], x[:, s-1, :], y)
-            # calls the log_weights method by passing it as input the current x[:, t, :] and previous x[:, s-1, :] particle points
+            log_w = self.log_weights(s, x[:, s, :], x[:, s - 1, :], y)
+            # calls the log_weights method by passing it as input the current x[:, t, :] and previous x[:, s-1, :]
+            # particle points
             # as well as the observation data y
             # the method returns the logarithms of the weights of the particle points
             max_log_w = torch.max(log_w)
-            w[:, t] = torch.exp(log_w - max_log_w)
-            # calculates the weights by exponentiating the logarithms of the weights and subtracting the maximum value from the logarithms of the weights
-            w[:, t] /= w[:, t].sum()
-            ess[t] = 1/torch.sum(torch.square(w[:, t]))
+            w[:, s] = torch.exp(log_w - max_log_w)
+            # calculates the weights by exponentiating the logarithms of the weights and subtracting the maximum value
+            # from the logarithms of the weights
+            w[:, s] /= w[:, s].sum()
+            ess[s] = 1 / torch.sum(torch.square(w[:, s]))
             # calculates the effective support rate (ESS) of the particle points
->>>>>>> 3aaef16c
 
         # sample from the empirical approximation
         bins = torch.cumsum(w[:, -1], dim=-1)
         u = torch.rand(1)
         b = torch.bucketize(u, bins)
-<<<<<<< HEAD
-=======
-        print(b)
-        # simulates a trajectory of the hidden state by selecting one of the particle points at random according to their weights
-        # to do this, it uses the torch.bucketize function which selects an index of an array based on the position of a random value
->>>>>>> 3aaef16c
+        # simulates a trajectory of the hidden state by selecting one of the particle points at random according to
+        # their weights
+        # to do this, it uses the torch.bucketize function which selects an index of an array based on the position of
+        # a random value
 
         if verbose:
             print(f'Mean ESS: {ess.mean()}')
             print(f'Lowest ESS: {torch.min(ess)}')
-            # if debugging information is enabled, the method displays the average and minimum ESS value of the particle points
+            # if debugging information is enabled, the method displays the average and minimum ESS value of the
+            # particle points
 
         # returns the path of the selected hidden state
         return x[b, :, :]